/*
 * Licensed to the Apache Software Foundation (ASF) under one
 * or more contributor license agreements.  See the NOTICE file
 * distributed with this work for additional information
 * regarding copyright ownership.  The ASF licenses this file
 * to you under the Apache License, Version 2.0 (the
 * "License"); you may not use this file except in compliance
 * with the License.  You may obtain a copy of the License at
 *
 *     http://www.apache.org/licenses/LICENSE-2.0
 *
 * Unless required by applicable law or agreed to in writing,
 * software distributed under the License is distributed on an
 * "AS IS" BASIS, WITHOUT WARRANTIES OR CONDITIONS OF ANY
 * KIND, either express or implied.  See the License for the
 * specific language governing permissions and limitations
 * under the License.
 */
package org.apache.iotdb.tsfile.file.metadata.statistics;

import java.io.IOException;
import java.io.InputStream;
import java.io.OutputStream;
import java.nio.ByteBuffer;

import org.apache.iotdb.tsfile.file.metadata.enums.TSDataType;
import org.apache.iotdb.tsfile.utils.BytesUtils;
import org.apache.iotdb.tsfile.utils.ReadWriteIOUtils;

/**
 * Statistics for float type.
 */
public class FloatStatistics extends Statistics<Float> {

  private float minValue;
  private float maxValue;
  private float firstValue;
  private float lastValue;
  private double sumValue;

  @Override
  public TSDataType getType() {
    return TSDataType.FLOAT;
  }

  @Override
  public int getStatsSize() {
    return 24;
  }

  private void initializeStats(float min, float max, float first, float last, double sum) {
    this.minValue = min;
    this.maxValue = max;
    this.firstValue = first;
    this.lastValue = last;
    this.sumValue = sum;
  }

  private void updateStats(float minValue, float maxValue, float firstValue, float last, double sumValue) {
    if (minValue < this.minValue) {
      this.minValue = minValue;
    }
    if (maxValue > this.maxValue) {
      this.maxValue = maxValue;
    }
    this.sumValue += sumValue;
    this.lastValue = last;
  }

  @Override
  public void setMinMaxFromBytes(byte[] minBytes, byte[] maxBytes) {
    minValue = BytesUtils.bytesToFloat(minBytes);
    maxValue = BytesUtils.bytesToFloat(maxBytes);
  }

  @Override
  void updateStats(float value) {
    if (this.isEmpty) {
      initializeStats(value, value, value, value, value);
      isEmpty = false;
    } else {
      updateStats(value, value, value, value, value);
    }
  }

  @Override
  void updateStats(float[] values, int batchSize) {
    for (int i = 0; i < batchSize; i++) {
      updateStats(values[i]);
    }
  }

  @Override
  public Float getMinValue() {
    return minValue;
  }

  @Override
  public Float getMaxValue() {
    return maxValue;
  }

  @Override
  public Float getFirstValue() {
    return firstValue;
  }

  @Override
  public Float getLastValue() {
    return lastValue;
  }

  @Override
  public double getSumValue() {
    return sumValue;
  }

  @Override
  protected void mergeStatisticsValue(Statistics stats) {
    FloatStatistics floatStats = (FloatStatistics) stats;
    if (isEmpty) {
      initializeStats(floatStats.getMinValue(), floatStats.getMaxValue(), floatStats.getFirstValue(),
          floatStats.getLastValue(), floatStats.getSumValue());
      isEmpty = false;
    } else {
      updateStats(floatStats.getMinValue(), floatStats.getMaxValue(), floatStats.getFirstValue(),
          floatStats.getLastValue(), floatStats.getSumValue());
    }
  }

  @Override
  public byte[] getMinValueBytes() {
    return BytesUtils.floatToBytes(minValue);
  }

  @Override
  public byte[] getMaxValueBytes() {
    return BytesUtils.floatToBytes(maxValue);
  }

  @Override
  public byte[] getFirstValueBytes() {
    return BytesUtils.floatToBytes(firstValue);
  }

  @Override
  public byte[] getLastValueBytes() {
    return BytesUtils.floatToBytes(lastValue);
  }

  @Override
  public byte[] getSumValueBytes() {
    return BytesUtils.doubleToBytes(sumValue);
  }

  @Override
  public ByteBuffer getMinValueBuffer() {
    return ReadWriteIOUtils.getByteBuffer(minValue);
  }

  @Override
  public ByteBuffer getMaxValueBuffer() {
    return ReadWriteIOUtils.getByteBuffer(maxValue);
  }

  @Override
  public ByteBuffer getFirstValueBuffer() {
    return ReadWriteIOUtils.getByteBuffer(firstValue);
  }

  @Override
  public ByteBuffer getLastValueBuffer() {
    return ReadWriteIOUtils.getByteBuffer(lastValue);
  }

  @Override
  public ByteBuffer getSumValueBuffer() {
    return ReadWriteIOUtils.getByteBuffer(sumValue);
  }

  @Override
  public int serializeStats(OutputStream outputStream) throws IOException {
    int byteLen = 0;
    byteLen += ReadWriteIOUtils.write(minValue, outputStream);
    byteLen += ReadWriteIOUtils.write(maxValue, outputStream);
    byteLen += ReadWriteIOUtils.write(firstValue, outputStream);
    byteLen += ReadWriteIOUtils.write(lastValue, outputStream);
    byteLen += ReadWriteIOUtils.write(sumValue, outputStream);
    return byteLen;
  }

  @Override
  void deserialize(InputStream inputStream) throws IOException {
    this.minValue = ReadWriteIOUtils.readFloat(inputStream);
    this.maxValue = ReadWriteIOUtils.readFloat(inputStream);
    this.firstValue = ReadWriteIOUtils.readFloat(inputStream);
    this.lastValue = ReadWriteIOUtils.readFloat(inputStream);
    this.sumValue = ReadWriteIOUtils.readDouble(inputStream);
  }

  @Override
  void deserialize(ByteBuffer byteBuffer) {
    this.minValue = ReadWriteIOUtils.readFloat(byteBuffer);
    this.maxValue = ReadWriteIOUtils.readFloat(byteBuffer);
    this.firstValue = ReadWriteIOUtils.readFloat(byteBuffer);
    this.lastValue = ReadWriteIOUtils.readFloat(byteBuffer);
    this.sumValue = ReadWriteIOUtils.readDouble(byteBuffer);
  }

  @Override
  public String toString() {
<<<<<<< HEAD
    return super.toString() + " [minValue:" + minValue + ",maxValue:" + maxValue + ",firstValue:" + firstValue +
        ",lastValue:" + lastValue + ",sumValue:" + sumValue + "]";
=======
    return "[minValue:" + minValue + ",maxValue:" + maxValue + ",firstValue:" + firstValue + ",lastValue:" + lastValue
        + ",sumValue:" + sumValue + "]";
>>>>>>> af3be5f8
  }
}<|MERGE_RESOLUTION|>--- conflicted
+++ resolved
@@ -209,12 +209,7 @@
 
   @Override
   public String toString() {
-<<<<<<< HEAD
     return super.toString() + " [minValue:" + minValue + ",maxValue:" + maxValue + ",firstValue:" + firstValue +
         ",lastValue:" + lastValue + ",sumValue:" + sumValue + "]";
-=======
-    return "[minValue:" + minValue + ",maxValue:" + maxValue + ",firstValue:" + firstValue + ",lastValue:" + lastValue
-        + ",sumValue:" + sumValue + "]";
->>>>>>> af3be5f8
   }
 }