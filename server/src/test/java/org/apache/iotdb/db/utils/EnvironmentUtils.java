--- conflicted
+++ resolved
@@ -188,10 +188,7 @@
    * disable memory control</br> this function should be called before all code in the setup
    */
   public static void envSetUp() throws StartupException {
-<<<<<<< HEAD
-=======
     logger.warn("EnvironmentUtil setup...");
->>>>>>> 6c8380d5
     System.setProperty(IoTDBConstant.REMOTE_JMX_PORT_NAME, "31999");
     IoTDBDescriptor.getInstance().getConfig().setThriftServerAwaitTimeForStopService(0);
     if (daemon == null) {
