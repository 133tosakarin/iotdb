/*
 * Licensed to the Apache Software Foundation (ASF) under one
 * or more contributor license agreements.  See the NOTICE file
 * distributed with this work for additional information
 * regarding copyright ownership.  The ASF licenses this file
 * to you under the Apache License, Version 2.0 (the
 * "License"); you may not use this file except in compliance
 * with the License.  You may obtain a copy of the License at
 *
 *     http://www.apache.org/licenses/LICENSE-2.0
 *
 * Unless required by applicable law or agreed to in writing,
 * software distributed under the License is distributed on an
 * "AS IS" BASIS, WITHOUT WARRANTIES OR CONDITIONS OF ANY
 * KIND, either express or implied.  See the License for the
 * specific language governing permissions and limitations
 * under the License.
 */
package org.apache.iotdb.db.conf;

import org.apache.iotdb.db.conf.directories.DirectoryManager;
import org.apache.iotdb.db.exception.query.QueryProcessException;
import org.apache.iotdb.db.utils.FilePathUtils;
import org.apache.iotdb.tsfile.common.conf.TSFileDescriptor;
import org.slf4j.Logger;
import org.slf4j.LoggerFactory;

import java.io.*;
import java.net.URL;
import java.time.ZoneId;
import java.util.Properties;

public class IoTDBDescriptor {

  private static final Logger logger = LoggerFactory.getLogger(IoTDBDescriptor.class);
  private IoTDBConfig conf = new IoTDBConfig();

  private IoTDBDescriptor() {
    loadProps();
  }

  public static IoTDBDescriptor getInstance() {
    return IoTDBDescriptorHolder.INSTANCE;
  }

  public IoTDBConfig getConfig() {
    return conf;
  }

  private String getPropsUrl() {
    String url = System.getProperty(IoTDBConstant.IOTDB_CONF, null);
    if (url == null) {
      url = System.getProperty(IoTDBConstant.IOTDB_HOME, null);
      if (url != null) {
        url = url + File.separatorChar + "conf" + File.separatorChar + IoTDBConfig.CONFIG_NAME;
      } else {
        URL uri = IoTDBConfig.class.getResource("/" + IoTDBConfig.CONFIG_NAME);
        if (uri != null) {
          url = uri.getPath();
          return url;
        }
        logger.warn(
            "Cannot find IOTDB_HOME or IOTDB_CONF environment variable when loading "
                + "config file {}, use default configuration",
            IoTDBConfig.CONFIG_NAME);
        // update all data seriesPath
        conf.updatePath();
        return null;
      }
    } else {
      url += (File.separatorChar + IoTDBConfig.CONFIG_NAME);
    }
    return url;
  }

  /**
   * load an property file and set TsfileDBConfig variables.
   */
  private void loadProps() {
    String url = getPropsUrl();
    if (url == null) {
      return;
    }

    try (InputStream inputStream = new FileInputStream(new File(url))) {

      logger.info("Start to read config file {}", url);
      Properties properties = new Properties();
      properties.load(inputStream);
      conf.setEnableStatMonitor(Boolean
          .parseBoolean(properties.getProperty("enable_stat_monitor",
              Boolean.toString(conf.isEnableStatMonitor()))));
      conf.setBackLoopPeriodSec(Integer
          .parseInt(properties.getProperty("back_loop_period_in_second",
              Integer.toString(conf.getBackLoopPeriodSec()))));
      int statMonitorDetectFreqSec = Integer.parseInt(
          properties.getProperty("stat_monitor_detect_freq_in_second",
              Integer.toString(conf.getStatMonitorDetectFreqSec())));
      int statMonitorRetainIntervalSec = Integer.parseInt(
          properties.getProperty("stat_monitor_retain_interval_in_second",
              Integer.toString(conf.getStatMonitorRetainIntervalSec())));
      // the conf value must > default value, or may cause system unstable
      if (conf.getStatMonitorDetectFreqSec() < statMonitorDetectFreqSec) {
        conf.setStatMonitorDetectFreqSec(statMonitorDetectFreqSec);
      } else {
        logger.info("The stat_monitor_detect_freq_sec value is smaller than default,"
            + " use default value");
      }

      if (conf.getStatMonitorRetainIntervalSec() < statMonitorRetainIntervalSec) {
        conf.setStatMonitorRetainIntervalSec(statMonitorRetainIntervalSec);
      } else {
        logger.info("The stat_monitor_retain_interval_sec value is smaller than default,"
            + " use default value");
      }

      conf.setMetricsPort(Integer.parseInt(properties.getProperty("metrics_port",
          Integer.toString(conf.getMetricsPort()))));

      conf.setQueryCacheSizeInMetric(Integer
          .parseInt(properties.getProperty("query_cache_size_in_metric",
              Integer.toString(conf.getQueryCacheSizeInMetric()))
          ));

      conf.setRpcAddress(properties.getProperty("rpc_address", conf.getRpcAddress()));

      conf.setRpcThriftCompressionEnable(
          Boolean.parseBoolean(properties.getProperty("rpc_thrift_compression_enable",
              Boolean.toString(conf.isRpcThriftCompressionEnable()))));

      conf.setRpcPort(Integer.parseInt(properties.getProperty("rpc_port",
          Integer.toString(conf.getRpcPort()))));

      conf.setTimestampPrecision(properties.getProperty("timestamp_precision",
          conf.getTimestampPrecision()));

      conf.setEnableParameterAdapter(
          Boolean.parseBoolean(properties.getProperty("enable_parameter_adapter",
              Boolean.toString(conf.isEnableParameterAdapter()))));

      conf.setMetaDataCacheEnable(
          Boolean.parseBoolean(properties.getProperty("meta_data_cache_enable",
              Boolean.toString(conf.isMetaDataCacheEnable()))));

      initMemoryAllocate(properties);

      loadWALProps(properties);

      conf.setBaseDir(properties.getProperty("base_dir", conf.getBaseDir()));

      conf.setSystemDir(
          FilePathUtils.regularizePath(conf.getBaseDir()) + IoTDBConstant.SYSTEM_FOLDER_NAME);

      conf.setSchemaDir(
          FilePathUtils.regularizePath(conf.getSystemDir()) + IoTDBConstant.SCHEMA_FOLDER_NAME);

      conf.setSyncDir(
          FilePathUtils.regularizePath(conf.getSystemDir()) + IoTDBConstant.SYNC_FOLDER_NAME);

      conf.setQueryDir(
          FilePathUtils.regularizePath(conf.getBaseDir()) + IoTDBConstant.QUERY_FOLDER_NAME);

      conf.setDataDirs(properties.getProperty("data_dirs", conf.getDataDirs()[0])
          .split(","));

      conf.setWalFolder(properties.getProperty("wal_dir", conf.getWalFolder()));

      int walBufferSize = Integer.parseInt(properties.getProperty("wal_buffer_size",
          Integer.toString(conf.getWalBufferSize())));
      if (walBufferSize > 0) {
        conf.setWalBufferSize(walBufferSize);
      }

      conf.setMultiDirStrategyClassName(properties.getProperty("multi_dir_strategy",
          conf.getMultiDirStrategyClassName()));

      conf.setBatchSize(Integer.parseInt(properties.getProperty("batch_size",
          Integer.toString(conf.getBatchSize()))));

      long tsfileSizeThreshold = Long.parseLong(properties
          .getProperty("tsfile_size_threshold",
              Long.toString(conf.getTsFileSizeThreshold())).trim());
      if (tsfileSizeThreshold > 0) {
        conf.setTsFileSizeThreshold(tsfileSizeThreshold);
      }

      long memTableSizeThreshold = Long.parseLong(properties
          .getProperty("memtable_size_threshold",
              Long.toString(conf.getMemtableSizeThreshold())).trim());
      if (memTableSizeThreshold > 0) {
        conf.setMemtableSizeThreshold(memTableSizeThreshold);
      }

      conf.setSyncEnable(Boolean
          .parseBoolean(properties.getProperty("is_sync_enable",
              Boolean.toString(conf.isSyncEnable()))));

      conf.setSyncServerPort(Integer
          .parseInt(properties.getProperty("sync_server_port",
              Integer.toString(conf.getSyncServerPort())).trim()));

      conf.setIpWhiteList(properties.getProperty("ip_white_list", conf.getIpWhiteList()));

      conf.setConcurrentFlushThread(Integer
          .parseInt(properties.getProperty("concurrent_flush_thread",
              Integer.toString(conf.getConcurrentFlushThread()))));

      if (conf.getConcurrentFlushThread() <= 0) {
        conf.setConcurrentFlushThread(Runtime.getRuntime().availableProcessors());
      }

      conf.setConcurrentQueryThread(Integer
<<<<<<< HEAD
              .parseInt(properties.getProperty("concurrent_query_thread",
=======
          .parseInt(properties.getProperty("concurrent_query_thread",
>>>>>>> c00b63f3
              Integer.toString(conf.getConcurrentQueryThread()))));

      if (conf.getConcurrentQueryThread() <= 0) {
        conf.setConcurrentQueryThread(Runtime.getRuntime().availableProcessors());
      }

      conf.setmManagerCacheSize(Integer
          .parseInt(properties.getProperty("metadata_node_cache_size",
              Integer.toString(conf.getmManagerCacheSize())).trim()));

      conf.setLanguageVersion(properties.getProperty("language_version",
          conf.getLanguageVersion()).trim());

      if (properties.containsKey("chunk_buffer_pool_enable")) {
        conf.setChunkBufferPoolEnable(Boolean
            .parseBoolean(properties.getProperty("chunk_buffer_pool_enable")));
      }
      conf.setZoneID(
          ZoneId.of(properties.getProperty("time_zone", conf.getZoneID().toString().trim())));
      logger.info("Time zone has been set to {}", conf.getZoneID());

      conf.setEnableExternalSort(Boolean.parseBoolean(properties
          .getProperty("enable_external_sort", Boolean.toString(conf.isEnableExternalSort()))));
      conf.setExternalSortThreshold(Integer.parseInt(properties
          .getProperty("external_sort_threshold",
              Integer.toString(conf.getExternalSortThreshold()))));
      conf.setUpgradeThreadNum(Integer.parseInt(properties.getProperty("upgrade_thread_num",
          Integer.toString(conf.getUpgradeThreadNum()))));
      conf.setMergeMemoryBudget(Long.parseLong(properties.getProperty("merge_memory_budget",
          Long.toString(conf.getMergeMemoryBudget()))));
      conf.setMergeThreadNum(Integer.parseInt(properties.getProperty("merge_thread_num",
          Integer.toString(conf.getMergeThreadNum()))));
      conf.setMergeChunkSubThreadNum(Integer.parseInt(properties.getProperty
          ("merge_chunk_subthread_num",
              Integer.toString(conf.getMergeChunkSubThreadNum()))));
      conf.setContinueMergeAfterReboot(Boolean.parseBoolean(properties.getProperty(
          "continue_merge_after_reboot", Boolean.toString(conf.isContinueMergeAfterReboot()))));
      conf.setMergeFileSelectionTimeBudget(Long.parseLong(properties.getProperty
          ("merge_fileSelection_time_budget",
              Long.toString(conf.getMergeFileSelectionTimeBudget()))));
      conf.setMergeIntervalSec(Long.parseLong(properties.getProperty("merge_interval_sec",
          Long.toString(conf.getMergeIntervalSec()))));
      conf.setForceFullMerge(Boolean.parseBoolean(properties.getProperty("force_full_merge",
          Boolean.toString(conf.isForceFullMerge()))));
      conf.setChunkMergePointThreshold(Integer.parseInt(properties.getProperty(
          "chunk_merge_point_threshold", Integer.toString(conf.getChunkMergePointThreshold()))));

      conf.setEnablePerformanceStat(Boolean
          .parseBoolean(properties.getProperty("enable_performance_stat",
              Boolean.toString(conf.isEnablePerformanceStat())).trim()));

      conf.setPerformanceStatDisplayInterval(Long
          .parseLong(properties.getProperty("performance_stat_display_interval",
              Long.toString(conf.getPerformanceStatDisplayInterval())).trim()));
      conf.setPerformanceStatMemoryInKB(Integer
          .parseInt(properties.getProperty("performance_stat_memory_in_kb",
              Integer.toString(conf.getPerformanceStatMemoryInKB())).trim()));

      int maxConcurrentClientNum = Integer.parseInt(properties.
          getProperty("rpc_max_concurrent_client_num",
              Integer.toString(conf.getRpcMaxConcurrentClientNum()).trim()));
      if (maxConcurrentClientNum <= 0) {
        maxConcurrentClientNum = 65535;
      }

      conf.setEnableWatermark(Boolean.parseBoolean(properties.getProperty("watermark_module_opened",
          Boolean.toString(conf.isEnableWatermark()).trim())));
      conf.setWatermarkSecretKey(
          properties.getProperty("watermark_secret_key", conf.getWatermarkSecretKey()));
      conf.setWatermarkBitString(
          properties.getProperty("watermark_bit_string", conf.getWatermarkBitString()));
      conf.setWatermarkMethod(
          properties.getProperty("watermark_method", conf.getWatermarkMethod()));

      loadAutoCreateSchemaProps(properties);

      conf.setRpcMaxConcurrentClientNum(maxConcurrentClientNum);

      conf.setTsFileStorageFs(properties.getProperty("tsfile_storage_fs",
          conf.getTsFileStorageFs().toString()));
      conf.setCoreSitePath(
          properties.getProperty("core_site_path", conf.getCoreSitePath()));
      conf.setHdfsSitePath(
          properties.getProperty("hdfs_site_path", conf.getHdfsSitePath()));
      conf.setHdfsIp(properties.getProperty("hdfs_ip", conf.getRawHDFSIp()).split(","));
      conf.setHdfsPort(properties.getProperty("hdfs_port", conf.getHdfsPort()));
      conf.setDfsNameServices(
          properties.getProperty("dfs_nameservices", conf.getDfsNameServices()));
      conf.setDfsHaNamenodes(
          properties.getProperty("dfs_ha_namenodes", conf.getRawDfsHaNamenodes()).split(","));
      conf.setDfsHaAutomaticFailoverEnabled(
          Boolean.parseBoolean(properties.getProperty("dfs_ha_automatic_failover_enabled",
              String.valueOf(conf.isDfsHaAutomaticFailoverEnabled()))));
      conf.setDfsClientFailoverProxyProvider(
          properties.getProperty("dfs_client_failover_proxy_provider",
              conf.getDfsClientFailoverProxyProvider()));
      conf.setUseKerberos(Boolean.parseBoolean(
          properties.getProperty("hdfs_use_kerberos", String.valueOf(conf.isUseKerberos()))));
      conf.setKerberosKeytabFilePath(
          properties.getProperty("kerberos_keytab_file_path", conf.getKerberosKeytabFilePath()));
      conf.setKerberosPrincipal(
          properties.getProperty("kerberos_principal", conf.getKerberosPrincipal()));

      conf.setDefaultTTL(Long.parseLong(properties.getProperty("default_ttl",
          String.valueOf(conf.getDefaultTTL()))));
      // Time range for dividing storage group
      conf.setPartitionInterval(
          Long.parseLong(properties
              .getProperty("partition_interval", String.valueOf(conf.getPartitionInterval()))));

      // the num of memtables in each storage group
      conf.setMemtableNumInEachStorageGroup(
          Integer.parseInt(properties.getProperty("memtable_num_in_each_storage_group",
              String.valueOf(conf.getMemtableNumInEachStorageGroup()))));

      // the default fill interval in LinearFill and PreviousFill
      conf.setDefaultFillInterval(
          Integer.parseInt(properties.getProperty("default_fill_interval",
              String.valueOf(conf.getDefaultFillInterval()))));

      // the default fill interval in LinearFill and PreviousFill
      conf.setDefaultFillInterval(
          Integer.parseInt(properties.getProperty("default_fill_interval", String.valueOf(conf.getDefaultFillInterval()))));


      // At the same time, set TSFileConfig
      TSFileDescriptor.getInstance().getConfig()
          .setTSFileStorageFs(
              properties.getProperty("tsfile_storage_fs", conf.getTsFileStorageFs().name()));
      TSFileDescriptor.getInstance().getConfig().setKerberosKeytabFilePath(
          properties.getProperty("core_site_path", conf.getCoreSitePath()));
      TSFileDescriptor.getInstance().getConfig().setKerberosPrincipal(
          properties.getProperty("hdfs_site_path", conf.getHdfsSitePath()));
      TSFileDescriptor.getInstance().getConfig()
          .setHdfsIp(properties.getProperty("hdfs_ip", conf.getRawHDFSIp()).split(","));
      TSFileDescriptor.getInstance().getConfig()
          .setHdfsPort(properties.getProperty("hdfs_port", conf.getHdfsPort()));
      TSFileDescriptor.getInstance().getConfig()
          .setDfsNameServices(
              properties.getProperty("dfs_nameservices", conf.getDfsNameServices()));
      TSFileDescriptor.getInstance().getConfig()
          .setDfsHaNamenodes(
              properties.getProperty("dfs_ha_namenodes", conf.getRawDfsHaNamenodes()).split(","));
      TSFileDescriptor.getInstance().getConfig().setDfsHaAutomaticFailoverEnabled(
          Boolean.parseBoolean(properties.getProperty("dfs_ha_automatic_failover_enabled",
              String.valueOf(conf.isDfsHaAutomaticFailoverEnabled()))));
      TSFileDescriptor.getInstance().getConfig().setDfsClientFailoverProxyProvider(
          properties.getProperty("dfs_client_failover_proxy_provider",
              conf.getDfsClientFailoverProxyProvider()));
      TSFileDescriptor.getInstance().getConfig().setUseKerberos(Boolean.parseBoolean(
          properties.getProperty("hdfs_use_kerberos", String.valueOf(conf.isUseKerberos()))));
      TSFileDescriptor.getInstance().getConfig().setKerberosKeytabFilePath(
          properties.getProperty("kerberos_keytab_file_path", conf.getKerberosKeytabFilePath()));
      TSFileDescriptor.getInstance().getConfig().setKerberosPrincipal(
          properties.getProperty("kerberos_principal", conf.getKerberosPrincipal()));
      TSFileDescriptor.getInstance().getConfig().setBatchSize(conf.getBatchSize());
      // set tsfile-format config
      loadTsFileProps(properties);

    } catch (FileNotFoundException e) {
      logger.warn("Fail to find config file {}", url, e);
    } catch (IOException e) {
      logger.warn("Cannot load config file, use default configuration", e);
    } catch (Exception e) {
      logger.warn("Incorrect format in config file, use default configuration", e);
    } finally {
      // update all data seriesPath
      conf.updatePath();
    }
  }

  private void loadWALProps(Properties properties) {
    conf.setEnableWal(Boolean.parseBoolean(properties.getProperty("enable_wal",
        Boolean.toString(conf.isEnableWal()))));

    conf.setFlushWalThreshold(Integer
        .parseInt(properties.getProperty("flush_wal_threshold",
            Integer.toString(conf.getFlushWalThreshold()))));

    conf.setForceWalPeriodInMs(Long
        .parseLong(properties.getProperty("force_wal_period_in_ms",
            Long.toString(conf.getForceWalPeriodInMs()))));

  }

  private void loadAutoCreateSchemaProps(Properties properties) {
    conf.setAutoCreateSchemaEnabled(
        Boolean.parseBoolean(properties.getProperty("enable_auto_create_schema",
            Boolean.toString(conf.isAutoCreateSchemaEnabled()).trim())));
    conf.setDefaultStorageGroupLevel(
        Integer.parseInt(properties.getProperty("default_storage_group_level",
            Integer.toString(conf.getDefaultStorageGroupLevel()))));
    conf.setDefaultBooleanEncoding(
        properties.getProperty("default_boolean_encoding",
            conf.getDefaultBooleanEncoding().toString()));
    conf.setDefaultInt32Encoding(
        properties.getProperty("default_int32_encoding",
            conf.getDefaultInt32Encoding().toString()));
    conf.setDefaultInt64Encoding(
        properties.getProperty("default_int64_encoding",
            conf.getDefaultInt64Encoding().toString()));
    conf.setDefaultFloatEncoding(
        properties.getProperty("default_float_encoding",
            conf.getDefaultFloatEncoding().toString()));
    conf.setDefaultDoubleEncoding(
        properties.getProperty("default_double_encoding",
            conf.getDefaultDoubleEncoding().toString()));
    conf.setDefaultTextEncoding(
        properties.getProperty("default_text_encoding",
            conf.getDefaultTextEncoding().toString()));
  }

  private void loadTsFileProps(Properties properties) {
    TSFileDescriptor.getInstance().getConfig().setGroupSizeInByte(Integer
        .parseInt(properties.getProperty("group_size_in_byte",
            Integer.toString(TSFileDescriptor.getInstance().getConfig().getGroupSizeInByte()))));
    TSFileDescriptor.getInstance().getConfig().setPageSizeInByte(Integer
        .parseInt(properties.getProperty("page_size_in_byte",
            Integer.toString(TSFileDescriptor.getInstance().getConfig().getPageSizeInByte()))));
    if (TSFileDescriptor.getInstance().getConfig().getPageSizeInByte() > TSFileDescriptor
        .getInstance().getConfig().getGroupSizeInByte()) {
      logger
          .warn("page_size is greater than group size, will set it as the same with group size");
      TSFileDescriptor.getInstance().getConfig()
          .setPageSizeInByte(TSFileDescriptor.getInstance().getConfig().getGroupSizeInByte());
    }
    TSFileDescriptor.getInstance().getConfig().setMaxNumberOfPointsInPage(Integer
        .parseInt(properties.getProperty("max_number_of_points_in_page",
            Integer.toString(
                TSFileDescriptor.getInstance().getConfig().getMaxNumberOfPointsInPage()))));
    TSFileDescriptor.getInstance().getConfig().setTimeSeriesDataType(properties
        .getProperty("time_series_data_type",
            TSFileDescriptor.getInstance().getConfig().getTimeSeriesDataType()));
    TSFileDescriptor.getInstance().getConfig().setMaxStringLength(Integer
        .parseInt(properties.getProperty("max_string_length",
            Integer.toString(TSFileDescriptor.getInstance().getConfig().getMaxStringLength()))));
    TSFileDescriptor.getInstance().getConfig().setBloomFilterErrorRate(Double
        .parseDouble(properties.getProperty("bloom_filter_error_rate",
            Double.toString(
                TSFileDescriptor.getInstance().getConfig().getBloomFilterErrorRate()))));
    TSFileDescriptor.getInstance().getConfig().setFloatPrecision(Integer
        .parseInt(properties
            .getProperty("float_precision", Integer
                .toString(TSFileDescriptor.getInstance().getConfig().getFloatPrecision()))));
    TSFileDescriptor.getInstance().getConfig().setTimeEncoder(properties
        .getProperty("time_encoder",
            TSFileDescriptor.getInstance().getConfig().getTimeEncoder()));
    TSFileDescriptor.getInstance().getConfig().setValueEncoder(properties
        .getProperty("value_encoder",
            TSFileDescriptor.getInstance().getConfig().getValueEncoder()));
    TSFileDescriptor.getInstance().getConfig().setCompressor(properties
        .getProperty("compressor",
            TSFileDescriptor.getInstance().getConfig().getCompressor().toString()));
  }

  public void loadHotModifiedProps() throws QueryProcessException {
    String url = getPropsUrl();
    if (url == null) {
      return;
    }

    try (InputStream inputStream = new FileInputStream(new File(url))) {
      logger.info("Start to reload config file {}", url);
      Properties properties = new Properties();
      properties.load(inputStream);

      // update data dirs
      String dataDirs = properties.getProperty("data_dirs", null);
      if (dataDirs != null) {
        conf.reloadDataDirs(dataDirs.split(","));
      }

      // update dir strategy
      String multiDirStrategyClassName = properties.getProperty("multi_dir_strategy", null);
      if (multiDirStrategyClassName != null && !multiDirStrategyClassName
          .equals(conf.getMultiDirStrategyClassName())) {
        conf.setMultiDirStrategyClassName(multiDirStrategyClassName);
        DirectoryManager.getInstance().updateDirectoryStrategy();
      }

      // update WAL conf
      loadWALProps(properties);

      // time zone
      conf.setZoneID(
          ZoneId.of(properties.getProperty("time_zone", conf.getZoneID().toString().trim())));

      // dynamic parameters
      long tsfileSizeThreshold = Long.parseLong(properties
          .getProperty("tsfile_size_threshold",
              Long.toString(conf.getTsFileSizeThreshold())).trim());
      if (tsfileSizeThreshold > 0 && !conf.isEnableParameterAdapter()) {
        conf.setTsFileSizeThreshold(tsfileSizeThreshold);
      }

      long memTableSizeThreshold = Long.parseLong(properties
          .getProperty("memtable_size_threshold",
              Long.toString(conf.getMemtableSizeThreshold())).trim());
      if (memTableSizeThreshold > 0 && !conf.isEnableParameterAdapter()) {
        conf.setMemtableSizeThreshold(memTableSizeThreshold);
      }

      // update params of creating schema automatically
      loadAutoCreateSchemaProps(properties);

      // update tsfile-format config
      loadTsFileProps(properties);

    } catch (Exception e) {
      logger.warn("Fail to reload config file {}", url, e);
      throw new QueryProcessException(
          String.format("Fail to reload config file %s because %s", url, e.getMessage()));
    }
  }

  private void initMemoryAllocate(Properties properties) {
    String memoryAllocateProportion = properties.getProperty("write_read_free_memory_proportion");
    if (memoryAllocateProportion != null) {
      String[] proportions = memoryAllocateProportion.split(":");
      int proportionSum = 0;
      for (String proportion : proportions) {
        proportionSum += Integer.parseInt(proportion.trim());
      }
      long maxMemoryAvailable = Runtime.getRuntime().maxMemory();
      conf.setAllocateMemoryForWrite(
          maxMemoryAvailable * Integer.parseInt(proportions[0].trim()) / proportionSum);
      conf.setAllocateMemoryForRead(
          maxMemoryAvailable * Integer.parseInt(proportions[1].trim()) / proportionSum);
    }

    if (!conf.isMetaDataCacheEnable()) {
      return;
    }

    String queryMemoryAllocateProportion = properties
        .getProperty("filemeta_chunkmeta_chunk_free_memory_proportion");
    if (queryMemoryAllocateProportion != null) {
      String[] proportions = queryMemoryAllocateProportion.split(":");
      int proportionSum = 0;
      for (String proportion : proportions) {
        proportionSum += Integer.parseInt(proportion.trim());
      }
      long maxMemoryAvailable = conf.getAllocateMemoryForRead();
      try {
        conf.setAllocateMemoryForFileMetaDataCache(
            maxMemoryAvailable * Integer.parseInt(proportions[0].trim()) / proportionSum);
        conf.setAllocateMemoryForChunkMetaDataCache(
            maxMemoryAvailable * Integer.parseInt(proportions[1].trim()) / proportionSum);
        conf.setAllocateMemoryForChunkCache(
            maxMemoryAvailable * Integer.parseInt(proportions[2].trim()) / proportionSum);
      } catch (Exception e) {
        throw new RuntimeException(
            "Each subsection of configuration item filemeta_chunkmeta_free_memory_proportion should be an integer, which is "
                + queryMemoryAllocateProportion);
      }

    }

  }

  private static class IoTDBDescriptorHolder {

    private static final IoTDBDescriptor INSTANCE = new IoTDBDescriptor();
  }
}<|MERGE_RESOLUTION|>--- conflicted
+++ resolved
@@ -210,11 +210,7 @@
       }
 
       conf.setConcurrentQueryThread(Integer
-<<<<<<< HEAD
-              .parseInt(properties.getProperty("concurrent_query_thread",
-=======
           .parseInt(properties.getProperty("concurrent_query_thread",
->>>>>>> c00b63f3
               Integer.toString(conf.getConcurrentQueryThread()))));
 
       if (conf.getConcurrentQueryThread() <= 0) {
@@ -334,11 +330,6 @@
       conf.setDefaultFillInterval(
           Integer.parseInt(properties.getProperty("default_fill_interval",
               String.valueOf(conf.getDefaultFillInterval()))));
-
-      // the default fill interval in LinearFill and PreviousFill
-      conf.setDefaultFillInterval(
-          Integer.parseInt(properties.getProperty("default_fill_interval", String.valueOf(conf.getDefaultFillInterval()))));
-
 
       // At the same time, set TSFileConfig
       TSFileDescriptor.getInstance().getConfig()
