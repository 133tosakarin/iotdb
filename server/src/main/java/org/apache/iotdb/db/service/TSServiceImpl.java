--- conflicted
+++ resolved
@@ -1196,14 +1196,8 @@
   }
 
   @Override
-<<<<<<< HEAD
-  public TSStatus testInsertRecordsOfOneDevice(TSInsertRecordsOfOneDeviceReq req)
-      throws TException {
-    logger.debug("Test insert rows in batch request receive.");
-=======
   public TSStatus testInsertRecordsOfOneDevice(TSInsertRecordsOfOneDeviceReq req) {
     LOGGER.debug("Test insert rows in batch request receive.");
->>>>>>> bdb5d3e9
     return RpcUtils.getStatus(TSStatusCode.SUCCESS_STATUS);
   }
 
@@ -1322,24 +1316,10 @@
         return RpcUtils.getStatus(TSStatusCode.NOT_LOGIN_ERROR);
       }
 
-<<<<<<< HEAD
       return insertTabletsInternal(req);
     } catch (NullPointerException e) {
-      logger.error("{}: error occurs when insertTablets", IoTDBConstant.GLOBAL_DB_NAME, e);
+      LOGGER.error("{}: error occurs when insertTablets", IoTDBConstant.GLOBAL_DB_NAME, e);
       return RpcUtils.getStatus(TSStatusCode.EXECUTE_STATEMENT_ERROR);
-=======
-      List<TSStatus> statusList = insertTabletsInternal(req);
-      boolean isAllSuccessful = true;
-      for (TSStatus subStatus : statusList) {
-        isAllSuccessful =
-            ((subStatus.getCode() == TSStatusCode.SUCCESS_STATUS.getStatusCode())
-                && isAllSuccessful);
-      }
-
-      return isAllSuccessful
-          ? RpcUtils.getStatus(TSStatusCode.SUCCESS_STATUS)
-          : RpcUtils.getStatus(statusList);
->>>>>>> bdb5d3e9
     } catch (Exception e) {
       return onNPEOrUnexpectedException(e, "inserting tablets",
           TSStatusCode.EXECUTE_STATEMENT_ERROR);
@@ -1374,15 +1354,11 @@
     for (int i = 0; i < req.deviceIds.size(); i++) {
       InsertTabletPlan insertTabletPlan = constructInsertTabletPlan(req, i);
       TSStatus status = checkAuthority(insertTabletPlan, req.getSessionId());
-<<<<<<< HEAD
       if (status != null) {
         // not authorized
         insertMultiTabletPlan.getResults().put(i, status);
       }
       insertTabletPlanList.add(insertTabletPlan);
-=======
-      statusList.add(status != null ? status : executeNonQueryPlan(insertTabletPlan));
->>>>>>> bdb5d3e9
     }
 
     insertMultiTabletPlan.setInsertTabletPlanList(insertTabletPlanList);
